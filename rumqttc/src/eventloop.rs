--- conflicted
+++ resolved
@@ -1,15 +1,8 @@
-<<<<<<< HEAD
 use crate::{framed::Network, Transport};
 #[cfg(any(feature = "use-rustls", feature = "use-native-tls"))]
 use crate::tls;
 use crate::{Incoming, MqttState, Packet, Request, StateError};
 use crate::{MqttOptions, Outgoing};
-=======
-use crate::framed::Network;
-#[cfg(feature = "use-rustls")]
-use crate::tls;
-use crate::{Incoming, MqttOptions, MqttState, Outgoing, Packet, Request, StateError, Transport};
->>>>>>> f48d7d1e
 
 use crate::mqttbytes::v4::*;
 use async_channel::{bounded, Receiver, Sender};
@@ -42,14 +35,10 @@
     #[cfg(feature = "websocket")]
     #[error("Websocket: {0}")]
     Websocket(#[from] async_tungstenite::tungstenite::error::Error),
-<<<<<<< HEAD
-    #[cfg(any(feature = "use-rustls", feature = "use-native-tls"))]
-=======
     #[cfg(feature = "websocket")]
     #[error("Websocket Connect: {0}")]
     WsConnect(#[from] http::Error),
-    #[cfg(feature = "use-rustls")]
->>>>>>> f48d7d1e
+    #[cfg(any(feature = "use-rustls", feature = "use-native-tls"))]
     #[error("TLS: {0}")]
     Tls(#[from] tls::Error),
     #[error("I/O: {0}")]
@@ -295,11 +284,7 @@
             let socket = TcpStream::connect((addr, port)).await?;
             Network::new(socket, options.max_incoming_packet_size)
         }
-<<<<<<< HEAD
         #[cfg(any(feature = "use-rustls", feature = "use-native-tls"))]
-=======
-        #[cfg(feature = "use-rustls")]
->>>>>>> f48d7d1e
         Transport::Tls(tls_config) => {
             let socket = tls::tls_connect(options, &tls_config).await?;
             Network::new(socket, options.max_incoming_packet_size)
