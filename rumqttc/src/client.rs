//! This module offers a high level synchronous and asynchronous abstraction to async eventloop.
use crate::mqttbytes::{self, v4::*, QoS};
use crate::{ConnectionError, Event, EventLoop, MqttOptions, Request};

use bytes::Bytes;
<<<<<<< HEAD
=======
use flume::{SendError, Sender, TrySendError};
use std::mem;
>>>>>>> bef47f54
use tokio::runtime;
use tokio::runtime::Runtime;

/// Client Error
#[derive(Debug, thiserror::Error)]
pub enum ClientError {
    #[error("Failed to send cancel request to eventloop")]
    Cancel(#[from] SendError<()>),
    #[error("Failed to send mqtt requests to eventloop")]
    Request(#[from] SendError<Request>),
    #[error("Failed to send mqtt requests to eventloop")]
    TryRequest(#[from] TrySendError<Request>),
    #[error("Serialization error: {0}")]
    Mqtt4(#[from] mqttbytes::Error),
}

/// `AsyncClient` to communicate with MQTT `Eventloop`
/// This is cloneable and can be used to asynchronously Publish, Subscribe.
#[derive(Clone, Debug)]
pub struct AsyncClient {
    request_tx: Sender<Request>,
    cancel_tx: Sender<()>,
}

impl AsyncClient {
    /// Create a new `AsyncClient`
    pub fn new(options: MqttOptions, cap: usize) -> (AsyncClient, EventLoop) {
        let mut eventloop = EventLoop::new(options, cap);
        let request_tx = eventloop.handle();
        let cancel_tx = eventloop.cancel_handle();

        let client = AsyncClient {
            request_tx,
            cancel_tx,
        };

        (client, eventloop)
    }

    /// Create a new `AsyncClient` from a pair of async channel `Sender`s. This is mostly useful for
    /// creating a test instance.
    pub fn from_senders(request_tx: Sender<Request>, cancel_tx: Sender<()>) -> AsyncClient {
        AsyncClient {
            request_tx,
            cancel_tx,
        }
    }

    /// Sends a MQTT Publish to the eventloop
    pub async fn publish<S, V>(
        &self,
        topic: S,
        qos: QoS,
        retain: bool,
        payload: V,
    ) -> Result<(), ClientError>
    where
        S: Into<String>,
        V: Into<Vec<u8>>,
    {
        let mut publish = Publish::new(topic, qos, payload);
        publish.retain = retain;
        let publish = Request::Publish(publish);
        self.request_tx.send_async(publish).await?;
        Ok(())
    }

    /// Sends a MQTT Publish to the eventloop
    pub fn try_publish<S, V>(
        &self,
        topic: S,
        qos: QoS,
        retain: bool,
        payload: V,
    ) -> Result<(), ClientError>
    where
        S: Into<String>,
        V: Into<Vec<u8>>,
    {
        let mut publish = Publish::new(topic, qos, payload);
        publish.retain = retain;
        let publish = Request::Publish(publish);
        self.request_tx.try_send(publish)?;
        Ok(())
    }

    /// Sends a MQTT PubAck to the eventloop. Only needed in if `manual_acks` flag is set.
    pub async fn ack(&self, publish: &Publish) -> Result<(), ClientError> {
        let ack = get_ack_req(publish);

        if let Some(ack) = ack {
            self.request_tx.send_async(ack).await?;
        }
        Ok(())
    }

    /// Sends a MQTT PubAck to the eventloop. Only needed in if `manual_acks` flag is set.
    pub fn try_ack(&self, publish: &Publish) -> Result<(), ClientError> {
        let ack = get_ack_req(publish);
        if let Some(ack) = ack {
            self.request_tx.try_send(ack)?;
        }
        Ok(())
    }

    /// Sends a MQTT Publish to the eventloop
    pub async fn publish_bytes<S>(
        &self,
        topic: S,
        qos: QoS,
        retain: bool,
        payload: Bytes,
    ) -> Result<(), ClientError>
    where
        S: Into<String>,
    {
        let mut publish = Publish::from_bytes(topic, qos, payload);
        publish.retain = retain;
        let publish = Request::Publish(publish);
        self.request_tx.send_async(publish).await?;
        Ok(())
    }

    /// Sends a MQTT Subscribe to the eventloop
    pub async fn subscribe<S: Into<String>>(&self, topic: S, qos: QoS) -> Result<(), ClientError> {
        let subscribe = Subscribe::new(topic.into(), qos);
        let request = Request::Subscribe(subscribe);
        self.request_tx.send_async(request).await?;
        Ok(())
    }

    /// Sends a MQTT Subscribe to the eventloop
    pub fn try_subscribe<S: Into<String>>(&self, topic: S, qos: QoS) -> Result<(), ClientError> {
        let subscribe = Subscribe::new(topic.into(), qos);
        let request = Request::Subscribe(subscribe);
        self.request_tx.try_send(request)?;
        Ok(())
    }

    /// Sends a MQTT Subscribe for multiple topics to the eventloop
    pub async fn subscribe_many<T>(&self, topics: T) -> Result<(), ClientError>
    where
        T: IntoIterator<Item = SubscribeFilter>,
    {
        let subscribe = Subscribe::new_many(topics)?;
        let request = Request::Subscribe(subscribe);
        self.request_tx.send_async(request).await?;
        Ok(())
    }

    /// Sends a MQTT Subscribe for multiple topics to the eventloop
    pub fn try_subscribe_many<T>(&self, topics: T) -> Result<(), ClientError>
    where
        T: IntoIterator<Item = SubscribeFilter>,
    {
        let subscribe = Subscribe::new_many(topics)?;
        let request = Request::Subscribe(subscribe);
        self.request_tx.try_send(request)?;
        Ok(())
    }

    /// Sends a MQTT Unsubscribe to the eventloop
    pub async fn unsubscribe<S: Into<String>>(&self, topic: S) -> Result<(), ClientError> {
        let unsubscribe = Unsubscribe::new(topic.into());
        let request = Request::Unsubscribe(unsubscribe);
        self.request_tx.send_async(request).await?;
        Ok(())
    }

    /// Sends a MQTT Unsubscribe to the eventloop
    pub fn try_unsubscribe<S: Into<String>>(&self, topic: S) -> Result<(), ClientError> {
        let unsubscribe = Unsubscribe::new(topic.into());
        let request = Request::Unsubscribe(unsubscribe);
        self.request_tx.try_send(request)?;
        Ok(())
    }

    /// Sends a MQTT disconnect to the eventloop
    pub async fn disconnect(&self) -> Result<(), ClientError> {
        let request = Request::Disconnect;
        self.request_tx.send_async(request).await?;
        Ok(())
    }

    /// Sends a MQTT disconnect to the eventloop
    pub fn try_disconnect(&self) -> Result<(), ClientError> {
        let request = Request::Disconnect;
        self.request_tx.try_send(request)?;
        Ok(())
    }

    /// Stops the eventloop right away
    pub async fn cancel(&self) -> Result<(), ClientError> {
        self.cancel_tx.send_async(()).await?;
        Ok(())
    }
}

fn get_ack_req(publish: &Publish) -> Option<Request> {
    let ack = match publish.qos {
        QoS::AtMostOnce => return None,
        QoS::AtLeastOnce => Request::PubAck(PubAck::new(publish.pkid)),
        QoS::ExactlyOnce => Request::PubRec(PubRec::new(publish.pkid)),
    };
    Some(ack)
}

/// `Client` to communicate with MQTT eventloop `Connection`.
///
/// Client is cloneable and can be used to synchronously Publish, Subscribe.
/// Asynchronous channel handle can also be extracted if necessary
#[derive(Clone)]
pub struct Client {
    client: AsyncClient,
}

impl Client {
    /// Create a new `Client`
    pub fn new(options: MqttOptions, cap: usize) -> (Client, Connection) {
        let (client, eventloop) = AsyncClient::new(options, cap);
        let client = Client { client };
        let runtime = runtime::Builder::new_current_thread()
            .enable_all()
            .build()
            .unwrap();

        let connection = Connection::new(eventloop, runtime);
        (client, connection)
    }

    /// Sends a MQTT Publish to the eventloop
    pub fn publish<S, V>(
        &mut self,
        topic: S,
        qos: QoS,
        retain: bool,
        payload: V,
    ) -> Result<(), ClientError>
    where
        S: Into<String>,
        V: Into<Vec<u8>>,
    {
        pollster::block_on(self.client.publish(topic, qos, retain, payload))?;
        Ok(())
    }

    pub fn try_publish<S, V>(
        &mut self,
        topic: S,
        qos: QoS,
        retain: bool,
        payload: V,
    ) -> Result<(), ClientError>
    where
        S: Into<String>,
        V: Into<Vec<u8>>,
    {
        self.client.try_publish(topic, qos, retain, payload)?;
        Ok(())
    }

    /// Sends a MQTT PubAck to the eventloop. Only needed in if `manual_acks` flag is set.
    pub fn ack(&self, publish: &Publish) -> Result<(), ClientError> {
        pollster::block_on(self.client.ack(publish))?;
        Ok(())
    }

    /// Sends a MQTT PubAck to the eventloop. Only needed in if `manual_acks` flag is set.
    pub fn try_ack(&self, publish: &Publish) -> Result<(), ClientError> {
        self.client.try_ack(publish)?;
        Ok(())
    }

    /// Sends a MQTT Subscribe to the eventloop
    pub fn subscribe<S: Into<String>>(&mut self, topic: S, qos: QoS) -> Result<(), ClientError> {
        pollster::block_on(self.client.subscribe(topic, qos))?;
        Ok(())
    }

    /// Sends a MQTT Subscribe to the eventloop
    pub fn try_subscribe<S: Into<String>>(
        &mut self,
        topic: S,
        qos: QoS,
    ) -> Result<(), ClientError> {
        self.client.try_subscribe(topic, qos)?;
        Ok(())
    }

    /// Sends a MQTT Subscribe for multiple topics to the eventloop
    pub fn subscribe_many<T>(&mut self, topics: T) -> Result<(), ClientError>
    where
        T: IntoIterator<Item = SubscribeFilter>,
    {
        pollster::block_on(self.client.subscribe_many(topics))
    }

    pub fn try_subscribe_many<T>(&mut self, topics: T) -> Result<(), ClientError>
    where
        T: IntoIterator<Item = SubscribeFilter>,
    {
        self.client.try_subscribe_many(topics)
    }

    /// Sends a MQTT Unsubscribe to the eventloop
    pub fn unsubscribe<S: Into<String>>(&mut self, topic: S) -> Result<(), ClientError> {
        pollster::block_on(self.client.unsubscribe(topic))?;
        Ok(())
    }

    /// Sends a MQTT Unsubscribe to the eventloop
    pub fn try_unsubscribe<S: Into<String>>(&mut self, topic: S) -> Result<(), ClientError> {
        self.client.try_unsubscribe(topic)?;
        Ok(())
    }

    /// Sends a MQTT disconnect to the eventloop
    pub fn disconnect(&mut self) -> Result<(), ClientError> {
        pollster::block_on(self.client.disconnect())?;
        Ok(())
    }

    /// Sends a MQTT disconnect to the eventloop
    pub fn try_disconnect(&mut self) -> Result<(), ClientError> {
        self.client.try_disconnect()?;
        Ok(())
    }

    /// Stops the eventloop right away
    pub fn cancel(&mut self) -> Result<(), ClientError> {
        pollster::block_on(self.client.cancel())?;
        Ok(())
    }
}

///  MQTT connection. Maintains all the necessary state
pub struct Connection {
    pub eventloop: EventLoop,
    runtime: Option<Runtime>,
}

impl Connection {
    fn new(eventloop: EventLoop, runtime: Runtime) -> Connection {
        Connection {
            eventloop,
            runtime: Some(runtime),
        }
    }

    /// Returns an iterator over this connection. Iterating over this is all that's
    /// necessary to make connection progress and maintain a robust connection.
    /// Just continuing to loop will reconnect
    /// **NOTE** Don't block this while iterating
    #[must_use = "Connection should be iterated over a loop to make progress"]
    pub fn iter(&mut self) -> Iter {
        let runtime = self.runtime.take().unwrap();
        Iter {
            connection: self,
            runtime: Some(runtime),
        }
    }
}

/// Iterator which polls the eventloop for connection progress
pub struct Iter<'a> {
    connection: &'a mut Connection,
    runtime: Option<runtime::Runtime>,
}

impl<'a> Iterator for Iter<'a> {
    type Item = Result<Event, ConnectionError>;

    fn next(&mut self) -> Option<Self::Item> {
        let f = self.connection.eventloop.poll();
        let r = self.runtime.as_ref().unwrap();
        match r.block_on(f) {
            Ok(v) => Some(Ok(v)),
            // closing of request channel should stop the iterator
            Err(ConnectionError::RequestsDone) => {
                trace!("Done with requests");
                None
            }
            Err(ConnectionError::Cancel) => {
                trace!("Cancellation request received");
                None
            }
            Err(e) => Some(Err(e)),
        }
    }
}

impl<'a> Drop for Iter<'a> {
    fn drop(&mut self) {
        self.connection.runtime = self.runtime.take();
    }
}

#[cfg(test)]
mod test {
    use super::*;

    #[test]
    fn call_iter_twice_on_connection() {
        use std::time::Duration;

        let mut mqttoptions = MqttOptions::new("test-1", "localhost", 1883);
        let will = LastWill::new("hello/world", "good bye", QoS::AtMostOnce, false);
        mqttoptions
            .set_keep_alive(Duration::from_secs(5))
            .set_last_will(will);

        let (_, mut connection) = Client::new(mqttoptions, 10);
        let iter1 = connection.iter();
        drop(iter1);
        let iter2 = connection.iter();
        drop(iter2);
    }
}<|MERGE_RESOLUTION|>--- conflicted
+++ resolved
@@ -3,11 +3,8 @@
 use crate::{ConnectionError, Event, EventLoop, MqttOptions, Request};
 
 use bytes::Bytes;
-<<<<<<< HEAD
-=======
 use flume::{SendError, Sender, TrySendError};
-use std::mem;
->>>>>>> bef47f54
+
 use tokio::runtime;
 use tokio::runtime::Runtime;
 
